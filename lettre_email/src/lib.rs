--- conflicted
+++ resolved
@@ -232,12 +232,8 @@
 
     /// Adds a `Subject` header
     pub fn subject<S: AsRef<str>>(mut self, subject: S) -> EmailBuilder {
-<<<<<<< HEAD
-        self.message = self.message.header(("Subject".to_string(), format!("=?utf-8?B?{}?=", base64::encode(subject.as_ref()))));
-=======
         let subject = format!("=?utf-8?B?{}?=", base64::encode(subject.as_ref()));
         self.message = self.message.header(("Subject".to_string(), subject));
->>>>>>> 5b4eb2a0
         self
     }
 
