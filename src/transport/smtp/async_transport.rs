use std::{
    fmt::{self, Debug},
    marker::PhantomData,
};

use async_trait::async_trait;
#[cfg(all(
    feature = "tokio1-pool",
    not(any(feature = "tokio02", feature = "async-std1"))
))]
use bb8::Pool;

#[cfg(all(
    feature = "tokio1-pool",
    not(any(feature = "tokio02", feature = "async-std1"))
))]
use super::async_pool::AsyncPoolConfig;
use super::{
    client::AsyncSmtpConnection, ClientId, Credentials, Error, Mechanism, Response, SmtpInfo,
};
#[cfg(feature = "async-std1")]
use crate::AsyncStd1Executor;
#[cfg(any(feature = "tokio1", feature = "async-std1"))]
use crate::AsyncTransport;
#[cfg(feature = "tokio1")]
use crate::Tokio1Executor;
use crate::{Envelope, Executor};

<<<<<<< HEAD
#[cfg_attr(
    docsrs,
    doc(cfg(any(feature = "tokio02", feature = "tokio1", feature = "async-std1")))
)]
pub struct AsyncSmtpTransport<E>
where
    E: Executor,
{
    #[cfg(all(
        feature = "tokio1-pool",
        not(any(feature = "tokio02", feature = "async-std1"))
    ))]
    inner: Pool<AsyncSmtpClient<E>>,
    #[cfg(any(
        not(feature = "tokio1-pool"),
        any(feature = "tokio02", feature = "async-std1")
    ))]
=======
/// Asynchronously sends emails using the SMTP protocol
#[cfg_attr(docsrs, doc(cfg(any(feature = "tokio1", feature = "async-std1"))))]
pub struct AsyncSmtpTransport<E> {
    // TODO: pool
>>>>>>> 504fc51b
    inner: AsyncSmtpClient<E>,
}

#[cfg(feature = "tokio1")]
#[async_trait]
impl AsyncTransport for AsyncSmtpTransport<Tokio1Executor> {
    type Ok = Response;
    type Error = Error;

    /// Sends an email
    async fn send_raw(&self, envelope: &Envelope, email: &[u8]) -> Result<Self::Ok, Self::Error> {
        #[cfg(any(
            not(feature = "tokio1-pool"),
            any(feature = "tokio02", feature = "async-std1")
        ))]
        let mut conn = self.inner.connection().await?;
        #[cfg(all(
            feature = "tokio1-pool",
            not(any(feature = "tokio02", feature = "async-std1"))
        ))]
        let mut conn = self.inner.get().await?;

        let result = conn.send(envelope, email).await?;

        #[cfg(any(
            not(feature = "tokio1-pool"),
            any(feature = "tokio02", feature = "async-std1")
        ))]
        conn.quit().await?;

        Ok(result)
    }
}

#[cfg(feature = "async-std1")]
#[async_trait]
impl AsyncTransport for AsyncSmtpTransport<AsyncStd1Executor> {
    type Ok = Response;
    type Error = Error;

    /// Sends an email
    async fn send_raw(&self, envelope: &Envelope, email: &[u8]) -> Result<Self::Ok, Self::Error> {
        let mut conn = self.inner.connection().await?;

        let result = conn.send(envelope, email).await?;

        conn.quit().await?;

        Ok(result)
    }
}

impl<E> AsyncSmtpTransport<E>
where
    E: Executor,
{
    /// Simple and secure transport, using TLS connections to communicate with the SMTP server
    ///
    /// The right option for most SMTP servers.
    ///
    /// Creates an encrypted transport over submissions port, using the provided domain
    /// to validate TLS certificates.
    #[cfg(any(
        feature = "tokio1-native-tls",
        feature = "tokio1-rustls-tls",
        feature = "async-std1-native-tls",
        feature = "async-std1-rustls-tls"
    ))]
    #[cfg_attr(
        docsrs,
        doc(cfg(any(
            feature = "tokio1-native-tls",
            feature = "tokio1-rustls-tls",
            feature = "async-std1-rustls-tls"
        )))
    )]
    pub fn relay(relay: &str) -> Result<AsyncSmtpTransportBuilder, Error> {
        use super::{Tls, TlsParameters, SUBMISSIONS_PORT};

        let tls_parameters = TlsParameters::new(relay.into())?;

        Ok(Self::builder_dangerous(relay)
            .port(SUBMISSIONS_PORT)
            .tls(Tls::Wrapper(tls_parameters)))
    }

    /// Simple an secure transport, using STARTTLS to obtain encrypted connections
    ///
    /// Alternative to [`AsyncSmtpTransport::relay`](#method.relay), for SMTP servers
    /// that don't take SMTPS connections.
    ///
    /// Creates an encrypted transport over submissions port, by first connecting using
    /// an unencrypted connection and then upgrading it with STARTTLS. The provided
    /// domain is used to validate TLS certificates.
    ///
    /// An error is returned if the connection can't be upgraded. No credentials
    /// or emails will be sent to the server, protecting from downgrade attacks.
    #[cfg(any(
        feature = "tokio1-native-tls",
        feature = "tokio1-rustls-tls",
        feature = "async-std1-native-tls",
        feature = "async-std1-rustls-tls"
    ))]
    #[cfg_attr(
        docsrs,
        doc(cfg(any(
            feature = "tokio1-native-tls",
            feature = "tokio1-rustls-tls",
            feature = "async-std1-rustls-tls"
        )))
    )]
    pub fn starttls_relay(relay: &str) -> Result<AsyncSmtpTransportBuilder, Error> {
        use super::{Tls, TlsParameters, SUBMISSION_PORT};

        let tls_parameters = TlsParameters::new(relay.into())?;

        Ok(Self::builder_dangerous(relay)
            .port(SUBMISSION_PORT)
            .tls(Tls::Required(tls_parameters)))
    }

    /// Creates a new local SMTP client to port 25
    ///
    /// Shortcut for local unencrypted relay (typical local email daemon that will handle relaying)
    pub fn unencrypted_localhost() -> AsyncSmtpTransport<E> {
        Self::builder_dangerous("localhost").build()
    }

    /// Creates a new SMTP client
    ///
    /// Defaults are:
    ///
    /// * No authentication
    /// * No TLS
    /// * Port 25
    ///
    /// Consider using [`AsyncSmtpTransport::relay`](#method.relay) or
    /// [`AsyncSmtpTransport::starttls_relay`](#method.starttls_relay) instead,
    /// if possible.
    pub fn builder_dangerous<T: Into<String>>(server: T) -> AsyncSmtpTransportBuilder {
        let new = SmtpInfo {
            server: server.into(),
            ..Default::default()
        };
        AsyncSmtpTransportBuilder {
            info: new,
            #[cfg(all(
                feature = "tokio1-pool",
                not(any(feature = "tokio02", feature = "async-std1"))
            ))]
            pool_config: AsyncPoolConfig::default(),
        }
    }
}

impl<E> Debug for AsyncSmtpTransport<E>
where
    E: Executor,
{
    fn fmt(&self, f: &mut fmt::Formatter<'_>) -> fmt::Result {
        let mut builder = f.debug_struct("AsyncSmtpTransport");
        builder.field("inner", &self.inner);
        builder.finish()
    }
}

impl<E> Clone for AsyncSmtpTransport<E>
where
    E: Executor,
{
    fn clone(&self) -> Self {
        Self {
            inner: self.inner.clone(),
        }
    }
}

/// Contains client configuration.
/// Instances of this struct can be created using functions of [`AsyncSmtpTransport`].
#[derive(Debug, Clone)]
#[cfg_attr(docsrs, doc(cfg(any(feature = "tokio1", feature = "async-std1"))))]
pub struct AsyncSmtpTransportBuilder {
    info: SmtpInfo,
    #[cfg(all(
        feature = "tokio1-pool",
        not(any(feature = "tokio02", feature = "async-std1"))
    ))]
    pool_config: AsyncPoolConfig,
}

/// Builder for the SMTP `AsyncSmtpTransport`
impl AsyncSmtpTransportBuilder {
    /// Set the name used during EHLO
    pub fn hello_name(mut self, name: ClientId) -> Self {
        self.info.hello_name = name;
        self
    }

    /// Set the authentication mechanism to use
    pub fn credentials(mut self, credentials: Credentials) -> Self {
        self.info.credentials = Some(credentials);
        self
    }

    /// Set the authentication mechanism to use
    pub fn authentication(mut self, mechanisms: Vec<Mechanism>) -> Self {
        self.info.authentication = mechanisms;
        self
    }

    /// Set the port to use
    pub fn port(mut self, port: u16) -> Self {
        self.info.port = port;
        self
    }

    /// Set the TLS settings to use
    #[cfg(any(
        feature = "tokio1-native-tls",
        feature = "tokio1-rustls-tls",
        feature = "async-std1-native-tls",
        feature = "async-std1-rustls-tls"
    ))]
    #[cfg_attr(
        docsrs,
        doc(cfg(any(
            feature = "tokio1-native-tls",
            feature = "tokio1-rustls-tls",
            feature = "async-std1-rustls-tls"
        )))
    )]
    pub fn tls(mut self, tls: super::Tls) -> Self {
        self.info.tls = tls;
        self
    }

    /// Use a custom configuration for the connection pool
    ///
    /// Defaults can be found at [`AsyncPoolConfig`]
    #[cfg(all(
        feature = "tokio1-pool",
        not(any(feature = "tokio02", feature = "async-std1"))
    ))]
    #[cfg_attr(docsrs, doc(cfg(feature = "tokio1-pool")))]
    pub fn pool_config(mut self, pool_config: AsyncPoolConfig) -> Self {
        self.pool_config = pool_config;
        self
    }

    /// Build the transport (with default pool if enabled)
    pub fn build<E>(self) -> AsyncSmtpTransport<E>
    where
        E: Executor,
    {
        let client = AsyncSmtpClient {
            info: self.info,
            marker_: PhantomData,
        };

        #[cfg(all(
            feature = "tokio1-pool",
            not(any(feature = "tokio02", feature = "async-std1"))
        ))]
        let transport = AsyncSmtpTransport {
            inner: self.pool_config.build(client),
        };

        #[cfg(any(
            not(feature = "tokio1-pool"),
            any(feature = "tokio02", feature = "async-std1")
        ))]
        let transport = AsyncSmtpTransport { inner: client };

        transport
    }
}

/// Build client
pub struct AsyncSmtpClient<E> {
    info: SmtpInfo,
    marker_: PhantomData<E>,
}

impl<E> AsyncSmtpClient<E>
where
    E: Executor,
{
    /// Creates a new connection directly usable to send emails
    ///
    /// Handles encryption and authentication
    pub async fn connection(&self) -> Result<AsyncSmtpConnection, Error> {
        let mut conn = E::connect(
            &self.info.server,
            self.info.port,
            &self.info.hello_name,
            &self.info.tls,
        )
        .await?;

        if let Some(credentials) = &self.info.credentials {
            conn.auth(&self.info.authentication, &credentials).await?;
        }
        Ok(conn)
    }
}

impl<E> Debug for AsyncSmtpClient<E> {
    fn fmt(&self, f: &mut fmt::Formatter<'_>) -> fmt::Result {
        let mut builder = f.debug_struct("AsyncSmtpClient");
        builder.field("info", &self.info);
        builder.finish()
    }
}

impl<E> AsyncSmtpClient<E>
where
    E: Executor,
{
    fn clone(&self) -> Self {
        Self {
            info: self.info.clone(),
            marker_: PhantomData,
        }
    }
}<|MERGE_RESOLUTION|>--- conflicted
+++ resolved
@@ -4,16 +4,10 @@
 };
 
 use async_trait::async_trait;
-#[cfg(all(
-    feature = "tokio1-pool",
-    not(any(feature = "tokio02", feature = "async-std1"))
-))]
+#[cfg(all(feature = "tokio1-pool", not(feature = "async-std1")))]
 use bb8::Pool;
 
-#[cfg(all(
-    feature = "tokio1-pool",
-    not(any(feature = "tokio02", feature = "async-std1"))
-))]
+#[cfg(all(feature = "tokio1-pool", not(feature = "async-std1")))]
 use super::async_pool::AsyncPoolConfig;
 use super::{
     client::AsyncSmtpConnection, ClientId, Credentials, Error, Mechanism, Response, SmtpInfo,
@@ -26,30 +20,15 @@
 use crate::Tokio1Executor;
 use crate::{Envelope, Executor};
 
-<<<<<<< HEAD
-#[cfg_attr(
-    docsrs,
-    doc(cfg(any(feature = "tokio02", feature = "tokio1", feature = "async-std1")))
-)]
-pub struct AsyncSmtpTransport<E>
-where
-    E: Executor,
-{
-    #[cfg(all(
-        feature = "tokio1-pool",
-        not(any(feature = "tokio02", feature = "async-std1"))
-    ))]
-    inner: Pool<AsyncSmtpClient<E>>,
-    #[cfg(any(
-        not(feature = "tokio1-pool"),
-        any(feature = "tokio02", feature = "async-std1")
-    ))]
-=======
 /// Asynchronously sends emails using the SMTP protocol
 #[cfg_attr(docsrs, doc(cfg(any(feature = "tokio1", feature = "async-std1"))))]
-pub struct AsyncSmtpTransport<E> {
-    // TODO: pool
->>>>>>> 504fc51b
+pub struct AsyncSmtpTransport<E>
+where
+    E: Executor,
+{
+    #[cfg(all(feature = "tokio1-pool", not(feature = "async-std1")))]
+    inner: Pool<AsyncSmtpClient<E>>,
+    #[cfg(any(not(feature = "tokio1-pool"), feature = "async-std1"))]
     inner: AsyncSmtpClient<E>,
 }
 
@@ -61,23 +40,14 @@
 
     /// Sends an email
     async fn send_raw(&self, envelope: &Envelope, email: &[u8]) -> Result<Self::Ok, Self::Error> {
-        #[cfg(any(
-            not(feature = "tokio1-pool"),
-            any(feature = "tokio02", feature = "async-std1")
-        ))]
+        #[cfg(any(not(feature = "tokio1-pool"), feature = "async-std1"))]
         let mut conn = self.inner.connection().await?;
-        #[cfg(all(
-            feature = "tokio1-pool",
-            not(any(feature = "tokio02", feature = "async-std1"))
-        ))]
+        #[cfg(all(feature = "tokio1-pool", not(feature = "async-std1")))]
         let mut conn = self.inner.get().await?;
 
         let result = conn.send(envelope, email).await?;
 
-        #[cfg(any(
-            not(feature = "tokio1-pool"),
-            any(feature = "tokio02", feature = "async-std1")
-        ))]
+        #[cfg(any(not(feature = "tokio1-pool"), feature = "async-std1"))]
         conn.quit().await?;
 
         Ok(result)
@@ -196,10 +166,7 @@
         };
         AsyncSmtpTransportBuilder {
             info: new,
-            #[cfg(all(
-                feature = "tokio1-pool",
-                not(any(feature = "tokio02", feature = "async-std1"))
-            ))]
+            #[cfg(all(feature = "tokio1-pool", not(feature = "async-std1")))]
             pool_config: AsyncPoolConfig::default(),
         }
     }
@@ -233,10 +200,7 @@
 #[cfg_attr(docsrs, doc(cfg(any(feature = "tokio1", feature = "async-std1"))))]
 pub struct AsyncSmtpTransportBuilder {
     info: SmtpInfo,
-    #[cfg(all(
-        feature = "tokio1-pool",
-        not(any(feature = "tokio02", feature = "async-std1"))
-    ))]
+    #[cfg(all(feature = "tokio1-pool", not(feature = "async-std1")))]
     pool_config: AsyncPoolConfig,
 }
 
@@ -289,10 +253,7 @@
     /// Use a custom configuration for the connection pool
     ///
     /// Defaults can be found at [`AsyncPoolConfig`]
-    #[cfg(all(
-        feature = "tokio1-pool",
-        not(any(feature = "tokio02", feature = "async-std1"))
-    ))]
+    #[cfg(all(feature = "tokio1-pool", not(feature = "async-std1")))]
     #[cfg_attr(docsrs, doc(cfg(feature = "tokio1-pool")))]
     pub fn pool_config(mut self, pool_config: AsyncPoolConfig) -> Self {
         self.pool_config = pool_config;
@@ -309,18 +270,12 @@
             marker_: PhantomData,
         };
 
-        #[cfg(all(
-            feature = "tokio1-pool",
-            not(any(feature = "tokio02", feature = "async-std1"))
-        ))]
+        #[cfg(all(feature = "tokio1-pool", not(feature = "async-std1")))]
         let transport = AsyncSmtpTransport {
             inner: self.pool_config.build(client),
         };
 
-        #[cfg(any(
-            not(feature = "tokio1-pool"),
-            any(feature = "tokio02", feature = "async-std1")
-        ))]
+        #[cfg(any(not(feature = "tokio1-pool"), feature = "async-std1"))]
         let transport = AsyncSmtpTransport { inner: client };
 
         transport
