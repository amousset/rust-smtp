--- conflicted
+++ resolved
@@ -159,20 +159,11 @@
             }
             #[cfg(feature = "rustls-tls")]
             InnerTlsParameters::RustlsTls(connector) => {
-<<<<<<< HEAD
                 let domain = ServerName::try_from(tls_parameters.domain())
                     .map_err(|_| error::connection("domain isn't a valid DNS name"))?;
                 let connection =
                     ClientConnection::new(connector.clone(), domain).map_err(error::connection)?;
                 let stream = StreamOwned::new(connection, tcp_stream);
-=======
-                use webpki::DNSNameRef;
-
-                let domain = DNSNameRef::try_from_ascii_str(tls_parameters.domain())
-                    .map_err(error::connection)?;
-                let stream = StreamOwned::new(ClientSession::new(connector, domain), tcp_stream);
->>>>>>> 696c06e8
-
                 InnerNetworkStream::RustlsTls(stream)
             }
         })
