--- conflicted
+++ resolved
@@ -28,35 +28,14 @@
 </div>
 
 <div align="center">
-<<<<<<< HEAD
   <a href="https://deps.rs/crate/lettre/0.10.0">
     <img src="https://deps.rs/crate/lettre/0.10.0/status.svg"
-=======
-  <a href="https://deps.rs/crate/lettre/0.10.0-rc.7">
-    <img src="https://deps.rs/crate/lettre/0.10.0-rc.7/status.svg"
->>>>>>> 2d21dde5
       alt="dependency status" />
   </a>
 </div>
 
 ---
 
-<<<<<<< HEAD
-=======
-**NOTE**: this readme refers to the 0.10 version of lettre, which is
-in release candidate state. Use the [`v0.9.x`](https://github.com/lettre/lettre/tree/v0.9.x)
-branch for the previous stable release.
-
-0.10 is already widely used and is already thought to be more reliable than 0.9, so it should generally be used
-for new projects.
-
-We'd love to hear your feedback about 0.10 design and APIs before final release!
-Start a [discussion](https://github.com/lettre/lettre/discussions) in the repository, whether for
-feedback or if you need help or advice using or upgrading lettre 0.10.
-
----
-
->>>>>>> 2d21dde5
 ## Features
 
 Lettre provides the following features:
@@ -74,24 +53,17 @@
 ## Supported Rust Versions
 
 Lettre supports all Rust versions released in the last 6 months. At the time of writing
-the minimum supported Rust version is 1.45, but this could change at any time either from
+the minimum supported Rust version is 1.56, but this could change at any time either from
 one of our dependencies bumping their MSRV or by a new patch release of lettre.
 
 ## Example
 
-<<<<<<< HEAD
-=======
 This library requires Rust 1.56.0 or newer.
->>>>>>> 2d21dde5
 To use this library, add the following to your `Cargo.toml`:
 
 ```toml
 [dependencies]
-<<<<<<< HEAD
 lettre = "0.10"
-=======
-lettre = "0.10.0-rc.7"
->>>>>>> 2d21dde5
 ```
 
 ```rust,no_run
