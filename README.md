--- conflicted
+++ resolved
@@ -28,18 +28,8 @@
 </div>
 
 <div align="center">
-<<<<<<< HEAD
-<<<<<<< HEAD
   <a href="https://deps.rs/crate/lettre/0.10.0">
     <img src="https://deps.rs/crate/lettre/0.10.0/status.svg"
-=======
-  <a href="https://deps.rs/crate/lettre/0.10.0-beta.2">
-    <img src="https://deps.rs/crate/lettre/0.10.0-beta.2/status.svg"
->>>>>>> master
-=======
-  <a href="https://deps.rs/crate/lettre/0.10.0-beta.3">
-    <img src="https://deps.rs/crate/lettre/0.10.0-beta.3/status.svg"
->>>>>>> 7c6ade7a
       alt="dependency status" />
   </a>
 </div>
@@ -68,11 +58,7 @@
 
 ```toml
 [dependencies]
-<<<<<<< HEAD
 lettre = "0.10"
-=======
-lettre = "0.10.0-beta.3"
->>>>>>> 7c6ade7a
 ```
 
 ```rust,no_run
