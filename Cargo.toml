--- conflicted
+++ resolved
@@ -36,12 +36,8 @@
 serde_json = { version = "1", optional = true }
 
 # smtp
-<<<<<<< HEAD
 bb8 = { version = "0.7", optional = true } # feature
-nom = { version = "6", default-features = false, features = ["alloc"], optional = true }
-=======
 nom = { version = "6", default-features = false, features = ["alloc", "std"], optional = true }
->>>>>>> a429a249
 r2d2 = { version = "0.8", optional = true } # feature
 hostname = { version = "0.3", optional = true } # feature
 
